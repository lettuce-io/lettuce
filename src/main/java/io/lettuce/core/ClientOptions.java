--- conflicted
+++ resolved
@@ -226,11 +226,10 @@
 
         private TimeoutOptions timeoutOptions = DEFAULT_TIMEOUT_OPTIONS;
 
-<<<<<<< HEAD
         private ReauthenticateBehavior reauthenticateBehavior = DEFAULT_REAUTHENTICATE_BEHAVIOUR;
-=======
+
         private boolean useHashIndexedQueue = DEFAULT_USE_HASH_INDEX_QUEUE;
->>>>>>> b76f985e
+
 
         protected Builder() {
         }
@@ -727,7 +726,6 @@
     }
 
     /**
-<<<<<<< HEAD
      * Defines the re-authentication behavior of the Redis client in relation to the {@link CredentialsProvider}.
      */
     public enum ReauthenticateBehavior {
@@ -765,14 +763,14 @@
          * </p>
          */
         ON_NEW_CREDENTIALS
-=======
+    }
+  
      * Whether we should use hash indexed queue, which provides O(1) remove(Object)
      *
      * @return if hash indexed queue should be used
      */
     public boolean isUseHashIndexedQueue() {
         return useHashIndexedQueue;
->>>>>>> b76f985e
     }
 
     /**
