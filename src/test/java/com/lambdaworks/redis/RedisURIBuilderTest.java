package com.lambdaworks.redis;

import static org.assertj.core.api.Assertions.assertThat;

import java.io.File;
import java.util.concurrent.TimeUnit;

import org.junit.Test;

public class RedisURIBuilderTest {

    @Test
    public void sentinel() throws Exception {
        RedisURI result = RedisURI.Builder.sentinel("localhost").withTimeout(2, TimeUnit.HOURS).build();
        assertThat(result.getSentinels()).hasSize(1);
        assertThat(result.getTimeout()).isEqualTo(2);
        assertThat(result.getUnit()).isEqualTo(TimeUnit.HOURS);
    }

    @Test
    public void sentinelWithPort() throws Exception {
        RedisURI result = RedisURI.Builder.sentinel("localhost", 1).withTimeout(2, TimeUnit.HOURS).build();
        assertThat(result.getSentinels()).hasSize(1);
        assertThat(result.getTimeout()).isEqualTo(2);
        assertThat(result.getUnit()).isEqualTo(TimeUnit.HOURS);
    }

    @Test
    public void redisWithPort() throws Exception {
        RedisURI result = RedisURI.Builder.redis("localhost").withPort(1234).build();

        assertThat(result.getSentinels()).isEmpty();
        assertThat(result.getHost()).isEqualTo("localhost");
        assertThat(result.getPort()).isEqualTo(1234);
    }

    @Test
    public void redisFromUrl() throws Exception {
        RedisURI result = RedisURI.create(RedisURI.URI_SCHEME_REDIS + "://password@localhost/1");

        assertThat(result.getSentinels()).isEmpty();
        assertThat(result.getHost()).isEqualTo("localhost");
        assertThat(result.getPort()).isEqualTo(RedisURI.DEFAULT_REDIS_PORT);
        assertThat(result.getPassword()).isEqualTo("password".toCharArray());
        assertThat(result.isSsl()).isFalse();
    }

    @Test
    public void redisFromUrlNoPassword() throws Exception {
        RedisURI redisURI = RedisURI.create("redis://localhost:1234/5");
        assertThat(redisURI.getPassword()).isNull();

        redisURI = RedisURI.create("redis://h:@localhost.com:14589");
        assertThat(redisURI.getPassword()).isNull();

    }

    @Test
    public void redisFromUrlPassword() throws Exception {
        RedisURI redisURI = RedisURI.create("redis://h:password@localhost.com:14589");
        assertThat(redisURI.getPassword()).isEqualTo("password".toCharArray());
    }

    @Test
<<<<<<< HEAD
=======
    public void redisWithSSL() throws Exception {
        RedisURI result = RedisURI.Builder.redis("localhost").withSsl(true).withStartTls(true).build();

        assertThat(result.getSentinels()).isEmpty();
        assertThat(result.getHost()).isEqualTo("localhost");
        assertThat(result.isSsl()).isTrue();
        assertThat(result.isStartTls()).isTrue();
    }

    @Test
>>>>>>> 215dbee2
    public void redisSslFromUrl() throws Exception {
        RedisURI result = RedisURI.create(RedisURI.URI_SCHEME_REDIS_SECURE + "://:password@localhost/1");

        assertThat(result.getSentinels()).isEmpty();
        assertThat(result.getHost()).isEqualTo("localhost");
        assertThat(result.getPort()).isEqualTo(RedisURI.DEFAULT_REDIS_PORT);
        assertThat(result.getPassword()).isEqualTo("password".toCharArray());
        assertThat(result.isSsl()).isTrue();
    }

    @Test
    public void redisSentinelFromUrl() throws Exception {
        RedisURI result = RedisURI.create(RedisURI.URI_SCHEME_REDIS_SENTINEL + "://password@localhost/1#master");

        assertThat(result.getSentinels()).hasSize(1);
        assertThat(result.getHost()).isNull();
        assertThat(result.getPort()).isEqualTo(0);
        assertThat(result.getPassword()).isEqualTo("password".toCharArray());
        assertThat(result.getSentinelMasterId()).isEqualTo("master");
        assertThat(result.toString()).contains("master");

        result = RedisURI.create(RedisURI.URI_SCHEME_REDIS_SENTINEL + "://password@host1:1,host2:3423,host3/1#master");

        assertThat(result.getSentinels()).hasSize(3);
        assertThat(result.getHost()).isNull();
        assertThat(result.getPort()).isEqualTo(0);
        assertThat(result.getPassword()).isEqualTo("password".toCharArray());
        assertThat(result.getSentinelMasterId()).isEqualTo("master");

        RedisURI sentinel1 = result.getSentinels().get(0);
        assertThat(sentinel1.getPort()).isEqualTo(1);
        assertThat(sentinel1.getHost()).isEqualTo("host1");

        RedisURI sentinel2 = result.getSentinels().get(1);
        assertThat(sentinel2.getPort()).isEqualTo(3423);
        assertThat(sentinel2.getHost()).isEqualTo("host2");

        RedisURI sentinel3 = result.getSentinels().get(2);
        assertThat(sentinel3.getPort()).isEqualTo(RedisURI.DEFAULT_SENTINEL_PORT);
        assertThat(sentinel3.getHost()).isEqualTo("host3");

    }

    @Test(expected = IllegalStateException.class)
    public void redisSentinelWithSSLNotPossible() throws Exception {
        RedisURI.Builder.sentinel("a", 1, "master").withSsl(true);
    }

    @Test(expected = IllegalStateException.class)
    public void redisSentinelWithTLSNotPossible() throws Exception {
        RedisURI.Builder.sentinel("a", 1, "master").withStartTls(true);
    }

    @Test(expected = IllegalArgumentException.class)
    public void invalidScheme() throws Exception {
        RedisURI.create("http://www.web.de");
    }

    @Test
    public void redisSocket() throws Exception {
        File file = new File("work/socket-6479").getCanonicalFile();
        RedisURI result = RedisURI.create(RedisURI.URI_SCHEME_REDIS_SOCKET + "://" + file.getCanonicalPath());

        assertThat(result.getSocket()).isEqualTo(file.getCanonicalPath());
        assertThat(result.getSentinels()).isEmpty();
        assertThat(result.getPassword()).isNull();
        assertThat(result.getHost()).isNull();
        assertThat(result.getPort()).isEqualTo(0);
        assertThat(result.isSsl()).isFalse();
    }

    @Test
    public void redisSocketWithPassword() throws Exception {
        File file = new File("work/socket-6479").getCanonicalFile();
        RedisURI result = RedisURI.create(RedisURI.URI_SCHEME_REDIS_SOCKET + "://password@" + file.getCanonicalPath());

        assertThat(result.getSocket()).isEqualTo(file.getCanonicalPath());
        assertThat(result.getSentinels()).isEmpty();
        assertThat(result.getPassword()).isEqualTo("password".toCharArray());
        assertThat(result.getHost()).isNull();
        assertThat(result.getPort()).isEqualTo(0);
        assertThat(result.isSsl()).isFalse();
    }

}<|MERGE_RESOLUTION|>--- conflicted
+++ resolved
@@ -62,8 +62,6 @@
     }
 
     @Test
-<<<<<<< HEAD
-=======
     public void redisWithSSL() throws Exception {
         RedisURI result = RedisURI.Builder.redis("localhost").withSsl(true).withStartTls(true).build();
 
@@ -74,7 +72,6 @@
     }
 
     @Test
->>>>>>> 215dbee2
     public void redisSslFromUrl() throws Exception {
         RedisURI result = RedisURI.create(RedisURI.URI_SCHEME_REDIS_SECURE + "://:password@localhost/1");
 
@@ -158,5 +155,4 @@
         assertThat(result.getPort()).isEqualTo(0);
         assertThat(result.isSsl()).isFalse();
     }
-
 }